use super::cache_manager::DefaultCacheManager;
use super::{
    get_model_paths, get_xlora_paths, CacheManager, GeneralMetadata, Loader, ModelInputs,
    ModelKind, ModelPaths, Pipeline, TokenSource, XLoraPaths,
};
use crate::aici::bintokens::build_tok_trie;
use crate::aici::toktree::TokTrie;
use crate::models::Cache;
use crate::pipeline::chat_template::calculate_eos_tokens;
use crate::pipeline::{ChatTemplate, SimpleModelPaths};
use crate::prefix_cacher::PrefixCacheManager;
use crate::sequence::Sequence;
use crate::utils::varbuilder_utils::{from_mmaped_safetensors, load_preload_adapters};
use crate::xlora_models::NonGranularState;
use crate::{deserialize_chat_template, do_sample, get_mut_arcmutex, get_paths, DeviceMapMetadata};
use crate::{
    models::quantized_llama::ModelWeights as QLlama, models::quantized_phi2::ModelWeights as QPhi,
    models::quantized_phi3::ModelWeights as QPhi3, utils::tokens::get_token,
    xlora_models::XLoraModelWeights as XLoraQLlama,
};
use anyhow::{bail, Result};
use candle_core::quantized::{
    gguf_file::{self, Value as GgufValue},
    GgmlDType,
};
use candle_core::{DType, Device, Tensor};
use hf_hub::{api::sync::ApiBuilder, Repo, RepoType};
use mistralrs_lora::Ordering;
use rand_isaac::Isaac64Rng;
use serde_json::Value;
use std::collections::HashMap;
use std::fs;
use std::path::PathBuf;
use std::str::FromStr;
use std::sync::Arc;
use tokenizers::Tokenizer;
use tokio::sync::Mutex;
use tracing::info;

enum Model {
    Llama(QLlama),
    Phi2(QPhi),
    XLoraLlama(XLoraQLlama),
    Phi3(QPhi3),
}

pub struct GGUFPipeline {
    model: Model,
    tokenizer: Arc<Tokenizer>,
    tok_trie: Arc<TokTrie>,
    no_kv_cache: bool,
    chat_template: Arc<ChatTemplate>,
    model_id: String,
    non_granular_state: Option<NonGranularState>,
    metadata: GeneralMetadata,
}

pub struct GGUFLoader {
    model_id: String,
    config: GGUFSpecificConfig,
    quantized_model_id: Option<String>,
    quantized_filename: Option<String>,
    xlora_model_id: Option<String>,
    xlora_order: Option<Ordering>,
    no_kv_cache: bool,
    chat_template: Option<String>,
    tokenizer_json: Option<String>,
    kind: ModelKind,
    tgt_non_granular_index: Option<usize>,
}

#[derive(Debug)]
enum GGUFArchitecture {
    Llama,
    Mpt,
    Gptneox,
    Gptj,
    Gpt2,
    Bloom,
    Falcon,
    Mamba,
    Rwkv,
    Phi2,
    Phi3,
}

impl FromStr for GGUFArchitecture {
    type Err = String;

    fn from_str(s: &str) -> Result<Self, Self::Err> {
        match s {
            "llama" => Ok(GGUFArchitecture::Llama),
            "mpt" => Ok(GGUFArchitecture::Mpt),
            "gptneox" => Ok(GGUFArchitecture::Gptneox),
            "gptj" => Ok(GGUFArchitecture::Gptj),
            "gpt2" => Ok(GGUFArchitecture::Gpt2),
            "bloom" => Ok(GGUFArchitecture::Bloom),
            "falcon" => Ok(GGUFArchitecture::Falcon),
            "mamba" => Ok(GGUFArchitecture::Mamba),
            "rwkv" => Ok(GGUFArchitecture::Rwkv),
            "phi2" => Ok(GGUFArchitecture::Phi2),
            "phi3" => Ok(GGUFArchitecture::Phi3),
            a => Err(format!("Unknown GGUF architecture `{a}`")),
        }
    }
}

#[derive(Clone, Copy, Default)]
/// A config for a GGUF loader.
pub struct GGUFSpecificConfig {
    pub repeat_last_n: usize,
}

#[derive(Default)]
/// A builder for a GGUF loader.
pub struct GGUFLoaderBuilder {
    model_id: Option<String>,
    config: GGUFSpecificConfig,
    quantized_model_id: String,
    quantized_filename: String,
    xlora_model_id: Option<String>,
    kind: ModelKind,
    xlora_order: Option<Ordering>,
    no_kv_cache: bool,
    chat_template: Option<String>,
    tokenizer_json: Option<String>,
    tgt_non_granular_index: Option<usize>,
}

impl GGUFLoaderBuilder {
    pub fn new(
        config: GGUFSpecificConfig,
        chat_template: Option<String>,
        tokenizer_json: Option<String>,
        model_id: Option<String>,
        quantized_model_id: String,
        quantized_filename: String,
    ) -> Self {
        Self {
            config,
            chat_template,
            tokenizer_json,
            model_id,
            kind: ModelKind::QuantizedGGUF,
            quantized_filename,
            quantized_model_id,
            ..Default::default()
        }
    }

    fn with_adapter(
        mut self,
        xlora_model_id: String,
        xlora_order: Ordering,
        no_kv_cache: bool,
        tgt_non_granular_index: Option<usize>,
    ) -> Self {
        self.xlora_model_id = Some(xlora_model_id);
        self.xlora_order = Some(xlora_order);
        self.no_kv_cache = no_kv_cache;
        self.tgt_non_granular_index = tgt_non_granular_index;
        self.model_id = if let Some(id) = self.model_id {
            Some(id)
        } else {
            info!(
                "Using adapter base model ID: `{}`",
                self.xlora_order.as_ref().unwrap().base_model_id
            );
            Some(self.xlora_order.as_ref().unwrap().base_model_id.clone())
        };
        self
    }

    pub fn with_xlora(
        mut self,
        xlora_model_id: String,
        xlora_order: Ordering,
        no_kv_cache: bool,
        tgt_non_granular_index: Option<usize>,
    ) -> Self {
        self.kind = ModelKind::XLoraGGUF;
        self.with_adapter(
            xlora_model_id,
            xlora_order,
            no_kv_cache,
            tgt_non_granular_index,
        )
    }

<<<<<<< HEAD
    pub fn with_lora(mut self, lora_model_id: String, lora_order: Ordering) -> Self {
        self.kind = ModelKind::LoraGGUF;
        self.with_adapter(lora_model_id, lora_order, false, None)
=======
    pub fn with_lora(mut self, xlora_model_id: String, xlora_order: Ordering) -> Self {
        self.kind = ModelKind::LoraGGUF;
        self.with_adapter(xlora_model_id, xlora_order, false, None)
>>>>>>> 1bc2754f
    }

    pub fn build(self) -> Box<dyn Loader> {
        Box::new(GGUFLoader {
            model_id: self.model_id.unwrap(),
            config: self.config,
            xlora_model_id: self.xlora_model_id,
            kind: self.kind,
            xlora_order: self.xlora_order,
            no_kv_cache: self.no_kv_cache,
            chat_template: self.chat_template,
            tokenizer_json: self.tokenizer_json,
            tgt_non_granular_index: self.tgt_non_granular_index,
            quantized_filename: Some(self.quantized_filename),
            quantized_model_id: Some(self.quantized_model_id),
        })
    }
}

impl GGUFLoader {
    #[allow(clippy::too_many_arguments)]
    pub fn new(
        model_id: Option<String>,
        config: GGUFSpecificConfig,
        quantized_model_id: Option<String>,
        quantized_filename: Option<String>,
        xlora_model_id: Option<String>,
        kind: ModelKind,
        xlora_order: Option<Ordering>,
        no_kv_cache: bool,
        chat_template: Option<String>,
        tokenizer_json: Option<String>,
        tgt_non_granular_index: Option<usize>,
    ) -> Self {
        let model_id = if let Some(id) = model_id {
            id
        } else {
            info!(
                "Using adapter base model ID: `{}`",
                xlora_order.as_ref().unwrap().base_model_id
            );
            xlora_order.as_ref().unwrap().base_model_id.clone()
        };
        Self {
            model_id,
            config,
            quantized_model_id,
            quantized_filename,
            xlora_model_id,
            xlora_order,
            no_kv_cache,
            chat_template,
            tokenizer_json,
            kind,
            tgt_non_granular_index,
        }
    }
}

fn parse_gguf_value(value: &GgufValue) -> String {
    match value {
        GgufValue::Array(vs) => vs
            .iter()
            .map(parse_gguf_value)
            .collect::<Vec<String>>()
            .join(", "),
        GgufValue::Bool(b) => b.to_string(),
        GgufValue::F32(x) => x.to_string(),
        GgufValue::F64(x) => x.to_string(),
        GgufValue::I8(x) => x.to_string(),
        GgufValue::I16(x) => x.to_string(),
        GgufValue::I32(x) => x.to_string(),
        GgufValue::I64(x) => x.to_string(),
        GgufValue::String(x) => x.to_string(),
        GgufValue::U8(x) => x.to_string(),
        GgufValue::U16(x) => x.to_string(),
        GgufValue::U32(x) => x.to_string(),
        GgufValue::U64(x) => x.to_string(),
    }
}

impl Loader for GGUFLoader {
    #[allow(clippy::type_complexity, clippy::too_many_arguments)]
    fn load_model(
        &self,
        revision: Option<String>,
        token_source: TokenSource,
        _dtype: Option<DType>,
        device: &Device,
        silent: bool,
        mapper: DeviceMapMetadata,
        in_situ_quant: Option<GgmlDType>,
    ) -> Result<Arc<Mutex<dyn Pipeline + Send + Sync>>> {
        let paths: anyhow::Result<Box<dyn ModelPaths>> = get_paths!(
            SimpleModelPaths,
            &token_source,
            revision,
            self,
            self.quantized_model_id,
            self.quantized_filename,
            silent
        );
        let paths = paths?;

        if in_situ_quant.is_some() {
            anyhow::bail!(
                "You are trying to in-situ quantize a GGUF model. This will not do anything."
            );
        }
        let mut file = std::fs::File::open(paths.get_weight_filenames().first().unwrap())?;
        let model = gguf_file::Content::read(&mut file)
            .map_err(|e| e.with_path(paths.get_weight_filenames().first().unwrap()))?;
        let arch: GGUFArchitecture = model.metadata["general.architecture"]
            .to_string()
            .unwrap()
            .parse()
            .map_err(anyhow::Error::msg)?;

        info!("Model config:");
        for (name, value) in &model.metadata {
            if !name.contains("tokenizer") {
                let value = parse_gguf_value(value);
                println!("{name}: {}", value);
            }
        }

        let mut is_lora = false;
        let model = match self.kind {
            ModelKind::QuantizedGGUF => match arch {
                GGUFArchitecture::Llama => {
                    Model::Llama(QLlama::from_gguf(model, &mut file, device, mapper)?)
                }
                GGUFArchitecture::Phi2 => {
                    Model::Phi2(QPhi::from_gguf(model, &mut file, device, mapper)?)
                }
                GGUFArchitecture::Phi3 => {
                    Model::Phi3(QPhi3::from_gguf(model, &mut file, device, mapper)?)
                }
                a => bail!("Unsupported architecture `{a:?}`"),
            },
            ModelKind::XLoraGGUF => {
                let vb = from_mmaped_safetensors(
                    vec![paths.get_classifier_path().as_ref().unwrap().to_path_buf()],
                    paths
                        .get_adapter_filenames()
                        .as_ref()
                        .unwrap()
                        .iter()
                        .map(|(_, x)| (*x).to_owned())
                        .collect::<Vec<_>>(),
                    DType::F32,
                    device,
                    silent,
                )?;

                match arch {
                    GGUFArchitecture::Llama => Model::XLoraLlama(XLoraQLlama::from_gguf(
                        model,
                        &mut file,
                        device,
                        paths.get_adapter_configs().as_ref().unwrap(),
                        &vb,
                        paths.get_ordering().as_ref().unwrap(),
                        Some(paths.get_classifier_config().as_ref().unwrap().clone()),
                        mapper,
                        &load_preload_adapters(
                            paths.get_lora_preload_adapter_info(),
                            DType::F32,
                            device,
                            silent,
                        )?,
                    )?),
                    a => bail!("Unsupported architecture for GGUF X-LoRA `{a:?}`"),
                }
            }
            ModelKind::LoraGGUF => {
                is_lora = true;
                let vb = from_mmaped_safetensors(
                    vec![],
                    paths
                        .get_adapter_filenames()
                        .as_ref()
                        .unwrap()
                        .iter()
                        .map(|(_, x)| (*x).to_owned())
                        .collect::<Vec<_>>(),
                    DType::F32,
                    device,
                    silent,
                )?;

                match arch {
                    GGUFArchitecture::Llama => Model::XLoraLlama(XLoraQLlama::from_gguf(
                        model,
                        &mut file,
                        device,
                        paths.get_adapter_configs().as_ref().unwrap(),
                        &vb,
                        paths.get_ordering().as_ref().unwrap(),
                        None,
                        mapper,
                        &load_preload_adapters(
                            paths.get_lora_preload_adapter_info(),
                            DType::F32,
                            device,
                            silent,
                        )?,
                    )?),
                    a => bail!("Unsupported architecture for GGUF X-LoRA `{a:?}`"),
                }
            }
            _ => unreachable!(),
        };

        let tokenizer =
            Tokenizer::from_file(paths.get_tokenizer_filename()).map_err(anyhow::Error::msg)?;

        let (chat_template, gen_conf) = deserialize_chat_template!(paths, self);

        let max_seq_len = match model {
            Model::Llama(ref l) => l.max_seq_len,
            Model::Phi2(ref p) => p.max_seq_len,
            Model::XLoraLlama(ref xl) => xl.max_seq_len,
            Model::Phi3(ref p) => p.max_seq_len,
        };
        let tok_trie: Arc<TokTrie> = build_tok_trie(tokenizer.clone()).into();
        let is_xlora = match &model {
            Model::Llama(_) | Model::Phi2(_) | Model::Phi3(_) => false,
            Model::XLoraLlama(_) => !is_lora,
        };
        let num_hidden_layers = match model {
            Model::Llama(ref model) => model.cache.lock().len(),
            Model::Phi2(ref model) => model.cache.lock().len(),
            Model::XLoraLlama(ref model) => model.cache.lock().len(),
            Model::Phi3(ref model) => model.cache.lock().len(),
        };
        let eos = calculate_eos_tokens(&chat_template, gen_conf, &tokenizer);
        Ok(Arc::new(Mutex::new(GGUFPipeline {
            model,
            tok_trie: tok_trie.clone(),
            tokenizer: tokenizer.into(),
            no_kv_cache: self.no_kv_cache,
            chat_template: Arc::new(chat_template),
            model_id: self.model_id.clone(),
            non_granular_state: self.tgt_non_granular_index.map(|tgt_non_granular_index| {
                NonGranularState {
                    non_granular_index: Arc::new(Mutex::new(0)),
                    tgt_non_granular_index,
                }
            }),
            metadata: GeneralMetadata {
                max_seq_len,
                repeat_last_n: self.config.repeat_last_n,
                tok_trie,
                has_no_kv_cache: self.no_kv_cache,
                is_xlora,
                num_hidden_layers,
                eos_tok: eos,
                is_lora,
            },
        })))
    }

    fn get_id(&self) -> String {
        self.xlora_model_id
            .as_deref()
            .unwrap_or(&self.model_id)
            .to_string()
    }

    fn get_kind(&self) -> ModelKind {
        self.kind.clone()
    }
}

#[async_trait::async_trait]
impl Pipeline for GGUFPipeline {
    fn forward_inputs(
        &mut self,
        ModelInputs {
            input_ids,
            input_ids_full,
            seqlen_offsets,
            seqlen_offsets_full,
            seqlen_offsets_kernel,
            seqlen_offsets_kernel_full,
            context_lens,
            position_ids: _, // NOTE(EricLBuehler): ignore, it is for phi3
        }: ModelInputs,
    ) -> Result<Tensor, candle_core::Error> {
        match self.model {
            Model::Llama(ref mut model) => model.forward(
                &input_ids,
                &seqlen_offsets,
                seqlen_offsets_kernel,
                context_lens,
            ),
            Model::Phi2(ref mut model) => model.forward(&input_ids, &seqlen_offsets, context_lens),
            Model::XLoraLlama(ref mut model) => model.forward(
                &input_ids,
                input_ids_full.as_ref().unwrap_or(&input_ids),
                &seqlen_offsets,
                seqlen_offsets_full.as_ref().unwrap_or(&seqlen_offsets),
                seqlen_offsets_kernel.clone(),
                seqlen_offsets_kernel_full.unwrap_or(seqlen_offsets_kernel),
                self.no_kv_cache,
                &self.non_granular_state,
                context_lens,
            ),
            Model::Phi3(ref mut model) => model.forward(&input_ids, &seqlen_offsets),
        }
    }
    async fn sample(
        &self,
        seqs: &mut [&mut Sequence],
        logits: Tensor,
        prefix_cacher: &mut PrefixCacheManager,
        disable_eos_stop: bool,
        rng: Arc<std::sync::Mutex<Isaac64Rng>>,
    ) -> Result<(), candle_core::Error> {
        do_sample!(self, seqs, logits, prefix_cacher, disable_eos_stop, rng)
    }
    fn device(&self) -> Device {
        match self.model {
            Model::Llama(ref model) => model.device.clone(),
            Model::Phi2(ref model) => model.device.clone(),
            Model::XLoraLlama(ref model) => model.device.clone(),
            Model::Phi3(ref model) => model.device.clone(),
        }
    }
    fn tokenizer(&self) -> Arc<Tokenizer> {
        self.tokenizer.clone()
    }
    fn name(&self) -> String {
        self.model_id.clone()
    }
    fn get_chat_template(&self) -> Arc<ChatTemplate> {
        self.chat_template.clone()
    }
    fn reset_non_granular_state(&self) {
        if let Some(s) = self.non_granular_state.as_ref() {
            *self.cache().get_scalings_cache() = None;
            *get_mut_arcmutex!(s.non_granular_index) = 0;
        }
    }
    fn re_isq_model(&mut self, _dtype: GgmlDType) -> Result<()> {
        anyhow::bail!(
            "You are trying to in-situ requantize a GGML model. This will not do anything."
        )
    }
    fn get_metadata(&self) -> &GeneralMetadata {
        &self.metadata
    }
    fn clone_in_cache(&mut self, seqs: &mut [&mut Sequence], modify_draft_cache: bool) {
        DefaultCacheManager.clone_in_cache(self, seqs, modify_draft_cache)
    }
    fn clone_out_cache(&mut self, seqs: &mut [&mut Sequence], modify_draft_cache: bool) {
        DefaultCacheManager.clone_out_cache(self, seqs, modify_draft_cache)
    }
    fn set_none_cache(&mut self, reset_non_granular: bool, modify_draft_cache: bool) {
        DefaultCacheManager.set_none_cache(self, modify_draft_cache);
        if reset_non_granular {
            self.reset_non_granular_state()
        }
    }
    fn cache(&self) -> &Cache {
        match self.model {
            Model::Llama(ref model) => &model.cache,
            Model::Phi2(ref model) => &model.cache,
            Model::XLoraLlama(ref model) => &model.cache,
            Model::Phi3(ref model) => &model.cache,
        }
    }
    fn activate_adapters(&mut self, adapter_names: Vec<String>) -> anyhow::Result<usize> {
        if !self.metadata.is_lora {
            anyhow::bail!("Cannot activate adapters non-LoRA models.")
        }
        match self.model {
            Model::Llama(_) => unreachable!(),
            Model::Phi2(_) => unreachable!(),
            Model::XLoraLlama(ref mut model) => model
                .activate_adapters(adapter_names)
                .map_err(anyhow::Error::msg),
        }
    }
}<|MERGE_RESOLUTION|>--- conflicted
+++ resolved
@@ -187,15 +187,14 @@
         )
     }
 
-<<<<<<< HEAD
     pub fn with_lora(mut self, lora_model_id: String, lora_order: Ordering) -> Self {
         self.kind = ModelKind::LoraGGUF;
-        self.with_adapter(lora_model_id, lora_order, false, None)
-=======
-    pub fn with_lora(mut self, xlora_model_id: String, xlora_order: Ordering) -> Self {
-        self.kind = ModelKind::LoraGGUF;
-        self.with_adapter(xlora_model_id, xlora_order, false, None)
->>>>>>> 1bc2754f
+        self.with_adapter(
+            xlora_model_id,
+            xlora_order,
+            no_kv_cache,
+            tgt_non_granular_index,
+        )
     }
 
     pub fn build(self) -> Box<dyn Loader> {
